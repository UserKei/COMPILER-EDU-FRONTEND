--- conflicted
+++ resolved
@@ -205,7 +205,7 @@
                     v-else-if="Object.keys(answerConversionTable).length > 0"
                     class="overflow-x-auto"
                   >
-<<<<<<< HEAD
+
                     <TransitionTable
                       :data="{
                         headers: conversionTableColumns,
@@ -225,42 +225,7 @@
                         isFinalState: (row: number, col: string, value: any) => value && value.includes('Y')
                       }"
                     />
-=======
-                    <table class="w-full border-collapse border border-gray-300">
-                      <thead>
-                        <tr class="bg-green-50">
-                          <!-- 列标题为输入符号 I, Ia, Ib 等 -->
-                          <th
-                            v-for="column in conversionTableColumns"
-                            :key="column"
-                            class="border border-gray-300 px-3 py-2 text-center font-semibold"
-                          >
-                            {{ column }}
-                          </th>
-                        </tr>
-                      </thead>
-                      <tbody>
-                        <!-- 动态行数，基于最长列的长度 -->
-                        <tr
-                          v-for="(_, rowIndex) in Math.max(
-                            ...conversionTableColumns.map(
-                              (col) => answerConversionTable[col]?.length || 0,
-                            ),
-                          )"
-                          :key="rowIndex"
-                          :class="rowIndex % 2 === 0 ? 'bg-white' : 'bg-green-50'"
-                        >
-                          <td
-                            v-for="column in conversionTableColumns"
-                            :key="column"
-                            class="border border-gray-300 px-3 py-2 text-center"
-                          >
-                            {{ answerConversionTable[column]?.[rowIndex] || '-' }}
-                          </td>
-                        </tr>
-                      </tbody>
-                    </table>
->>>>>>> f1735dac
+                    
                   </div>
 
                   <div v-else class="text-center py-8 text-gray-500">
@@ -422,7 +387,7 @@
                     v-else-if="answerTransitionMatrix.stateColumns.length > 0"
                     class="overflow-x-auto"
                   >
-<<<<<<< HEAD
+
                     <TransitionTable
                       :data="{
                         headers: matrixStateColumns,
@@ -448,38 +413,7 @@
                         }
                       }"
                     />
-=======
-                    <table class="w-full border-collapse border border-gray-300">
-                      <thead>
-                        <tr class="bg-green-50">
-                          <!-- 列标题为状态名 -->
-                          <th
-                            v-for="state in answerTransitionMatrix.stateColumns"
-                            :key="state"
-                            class="border border-gray-300 px-3 py-2 text-center font-semibold"
-                          >
-                            {{ state }}
-                          </th>
-                        </tr>
-                      </thead>
-                      <tbody>
-                        <!-- 每行代表一个状态索引 -->
-                        <tr
-                          v-for="(rowIndex, index) in answerTransitionMatrix.stateIndices"
-                          :key="rowIndex"
-                          :class="index % 2 === 0 ? 'bg-white' : 'bg-green-50'"
-                        >
-                          <td
-                            v-for="(state, colIndex) in answerTransitionMatrix.stateColumns"
-                            :key="state"
-                            class="border border-gray-300 px-3 py-2 text-center"
-                          >
-                            {{ answerTransitionMatrix.matrix[rowIndex]?.[colIndex] || '-' }}
-                          </td>
-                        </tr>
-                      </tbody>
-                    </table>
->>>>>>> f1735dac
+
                   </div>
 
                   <div v-else class="text-center py-8 text-gray-500">
@@ -971,7 +905,7 @@
   return fieldKey
 }
 
-<<<<<<< HEAD
+
 // 终态位置列表（从转换表中提取的含Y单元格的位置）
 const finalStatePositions = ref<Array<{row: number, col: string}>>([])
 
@@ -1004,8 +938,6 @@
   console.log('提取的终态位置列表:', finalStatePositions.value)
 }
 
-=======
->>>>>>> f1735dac
 // 渲染 NFA SVG
 const renderNFASvg = async () => {
   if (faStore.nfaDotString) {
@@ -1292,9 +1224,4 @@
     transform: scale(1);
   }
 }
-<<<<<<< HEAD
-
-
-=======
->>>>>>> f1735dac
 </style>