<template>
  <div class="dfa-minimization-step">
    <div class="step-header">
      <div class="flex items-center gap-4">
        <div class="step-icon">
          <Icon icon="lucide:minimize-2" class="w-6 h-6 text-red-600" />
        </div>
        <div>
          <h2 class="text-2xl font-bold text-gray-900">DFA 最小化</h2>
          <p class="text-gray-600 mt-1">第五步：最小化 DFA</p>
        </div>
      </div>
    </div>

    <div class="step-content">
      <!-- DFA 参考图 -->
      <div class="dfa-reference mb-6">
        <div class="bg-white border border-gray-200 rounded-lg">
          <div class="border-b border-gray-200 p-4">
            <h3 class="font-semibold text-gray-900 flex items-center gap-2">
              <Icon icon="lucide:share-2" class="w-5 h-5 text-orange-600" />
              DFA 图（参考）
            </h3>
            <p class="text-sm text-gray-600 mt-1">根据此 DFA 图进行最小化操作</p>
          </div>
          <div class="p-6">
            <div v-if="dfaSvg" class="dfa-svg-container bg-gray-50 rounded-lg p-4 overflow-auto">
              <div v-html="dfaSvg" class="flex justify-center"></div>
            </div>
            <div v-else class="text-center py-8 text-gray-500">
              <Icon icon="lucide:image-off" class="w-12 h-12 mx-auto mb-3 text-gray-400" />
              <p>暂无 DFA 图数据</p>
            </div>
          </div>
        </div>
      </div>

      <div class="grid grid-cols-1 gap-8 mt-6">
        <!-- A区域：化简DFA状态子集 -->
        <div class="minimization-sets-section">
          <div class="grid grid-cols-1 lg:grid-cols-2 gap-6">
            <!-- 左侧：用户填写 -->
            <div class="user-sets-section">
              <div class="bg-white border border-gray-200 rounded-lg">
                <div class="border-b border-gray-200 p-4">
                  <h3 class="font-semibold text-gray-900">化简DFA状态子集（用户填写）</h3>
                </div>
                <div class="p-6">
                  <p v-if="originalStateCount > 0" class="text-sm text-gray-600 mb-4">
                    请将状态集
                    {{
                      faStore.originalData?.table_to_num_min?.['S']?.join(', ') ||
                      Array.from({ length: originalStateCount }, (_, i) => i).join(', ')
                    }}
                    最小化
                  </p>
                  <span class="text-xs text-gray-500">(每一行输入一个化简后的状态子集)</span>

                  <!-- P集合输入 -->
                  <div class="space-y-3 mt-4">
                    <div v-for="(pItem, index) in localPSets" :key="pItem.id" class="space-y-1">
                      <div class="flex items-center gap-2">
                        <input
                          v-model="pItem.text"
                          :class="getPSetFieldClass(pItem)"
                          :disabled="pItem.category === 'onlyRead' || step6Open"
                          @focus="handlePSetFocus(pItem)"
                          @input="handlePSetInput(pItem)"
                          placeholder="输入状态子集，如：123"
                        />
                        <button
                          v-if="!step6Open && localPSets.length > 1"
                          @click="removePSet(index)"
                          class="px-2 py-2 text-red-600 hover:bg-red-50 rounded"
                        >
                          <Icon icon="lucide:x" class="w-4 h-4" />
                        </button>
                        <button
                          v-if="!step6Open"
                          @click="addPSet(index)"
                          class="px-2 py-2 text-blue-600 hover:bg-blue-50 rounded"
                        >
                          <Icon icon="lucide:plus" class="w-4 h-4" />
                        </button>
                        <div v-if="step6Open" class="text-sm text-gray-500">=> {{ index }}</div>
                      </div>
                      <!-- P集合状态提示 -->
                      <div v-if="pItem.check === 'empty'" class="text-xs text-yellow-600 ml-2">
                        请输入状态子集
                      </div>
                      <div v-else-if="pItem.check === 'isError'" class="text-xs text-red-600 ml-2">
                        答案不正确
                      </div>
                      <div
                        v-else-if="pItem.check === 'isCorrect'"
                        class="text-xs text-green-600 ml-2"
                      >
                        ✓ 正确
                      </div>
                    </div>
                  </div>

                  <div class="mt-6">
                    <button
                      @click="validatePSets"
                      :disabled="step6Open"
                      :class="[
                        'px-4 py-2 rounded-lg transition-colors',
                        step6Open
                          ? 'bg-gray-300 text-gray-500 cursor-not-allowed'
                          : 'bg-blue-600 text-white hover:bg-blue-700',
                      ]"
                    >
                      校验
                    </button>
                  </div>

                  <!-- P集合错误信息显示 -->
                  <div
                    v-if="showPSetErrors && Object.keys(pSetValidationErrors).length > 0"
                    class="mt-4 p-3 bg-red-50 border border-red-200 rounded-lg"
                  >
                    <div class="flex items-start gap-2">
                      <Icon
                        icon="lucide:alert-circle"
                        class="w-5 h-5 text-red-600 flex-shrink-0 mt-0.5"
                      />
                      <div>
                        <h4 class="font-medium text-red-800 mb-2">化简DFA状态子集填写错误</h4>
                        <ul class="text-sm text-red-700 space-y-1">
                          <li v-for="(errors, fieldKey) in pSetValidationErrors" :key="fieldKey">
                            <strong>{{ formatFieldKey(fieldKey, 'pset') }}：</strong>
                            <span v-for="(error, index) in errors" :key="index">
                              {{ error }}{{ index < errors.length - 1 ? '，' : '' }}
                            </span>
                          </li>
                        </ul>
                      </div>
                    </div>
                  </div>
                </div>
              </div>
            </div>

            <!-- 右侧：答案区域 -->
            <div class="answer-sets-section">
              <div class="bg-white border border-gray-200 rounded-lg">
                <div class="border-b border-gray-200 p-4">
                  <div class="flex items-center justify-between">
                    <h3 class="font-semibold text-gray-900">标准答案</h3>
                    <button
                      @click="toggleSetsAnswer"
                      :class="[
                        'px-3 py-1 text-sm rounded-lg transition-colors',
                        showSetsAnswer
                          ? 'bg-red-100 text-red-700 hover:bg-red-200'
                          : 'bg-blue-100 text-blue-700 hover:bg-blue-200',
                      ]"
                    >
                      {{ showSetsAnswer ? '隐藏答案' : '查看答案' }}
                    </button>
                  </div>
                </div>
                <div class="p-6">
                  <div v-if="showSetsAnswer && faStore.originalData?.P" class="space-y-3">
                    <div
                      v-for="(pSet, index) in faStore.originalData.P"
                      :key="index"
                      class="flex items-center gap-2"
                    >
                      <div
                        class="flex-1 px-3 py-2 bg-green-50 border border-green-300 rounded text-sm"
                      >
                        {{ pSet.join('') }}
                      </div>
                      <div class="text-sm text-gray-500">=> {{ index }}</div>
                    </div>
                  </div>
                  <div v-else class="text-center py-8 text-gray-500">
                    <Icon icon="lucide:eye-off" class="w-12 h-12 mx-auto mb-3 text-gray-400" />
                    <p>点击"查看答案"按钮显示标准答案</p>
                  </div>
                </div>
              </div>
            </div>
          </div>
        </div>

        <!-- B区域：状态转换矩阵 -->
        <div class="transition-matrix-section relative">
          <div class="grid grid-cols-1 lg:grid-cols-2 gap-6">
            <!-- 左侧：用户填写 -->
            <div class="user-matrix-section">
              <div class="bg-white border border-gray-200 rounded-lg">
                <div class="border-b border-gray-200 p-4">
                  <h3 class="font-semibold text-gray-900">状态转换矩阵（用户填写）</h3>
                </div>
                <div class="p-6">
                  <div v-if="step6Open && minimizedMatrix.length">
                    <!-- 转换矩阵表格 -->
                    <div class="overflow-x-auto">
                      <table class="w-full border-collapse border border-gray-300">
                        <thead>
                          <tr class="bg-purple-50">
                            <th class="border border-gray-300 px-3 py-2 font-semibold">S</th>
                            <th
                              v-for="symbol in alphabetSymbols"
                              :key="symbol"
                              class="border border-gray-300 px-3 py-2 font-semibold"
                            >
                              {{ symbol }}
                            </th>
                          </tr>
                        </thead>
                        <tbody>
                          <tr
                            v-for="(_, rowIndex) in Array(originalStateCount)"
                            :key="rowIndex"
                            :class="rowIndex % 2 === 0 ? 'bg-white' : 'bg-purple-50'"
                          >
                            <td class="border border-gray-300 px-3 py-2 font-medium bg-gray-50">
                              {{
                                faStore.originalData?.table_to_num_min?.['S']?.[rowIndex] ||
                                rowIndex
                              }}
                            </td>
                            <td
                              v-for="(symbol, colIndex) in alphabetSymbols"
                              :key="symbol"
                              class="border border-gray-300 px-3 py-2 text-center"
                            >
                              <input
                                v-if="getMatrixCell(rowIndex, colIndex)?.category !== 'onlyRead'"
                                v-model="getMatrixCell(rowIndex, colIndex)!.value"
                                :class="getMatrixFieldClass(getMatrixCell(rowIndex, colIndex)!)"
                                :disabled="step7Open"
                                @focus="handleMatrixCellFocus(getMatrixCell(rowIndex, colIndex)!)"
                                @input="handleMatrixCellInput(getMatrixCell(rowIndex, colIndex)!)"
                                @blur="handleMatrixCellBlur(getMatrixCell(rowIndex, colIndex)!)"
                                placeholder="-"
                              />
                              <span v-else class="text-gray-600">{{
                                getMatrixCell(rowIndex, colIndex)?.value
                              }}</span>
                            </td>
                          </tr>
                        </tbody>
                      </table>
                    </div>

                    <div class="mt-4">
                      <button
                        @click="validateMatrix"
                        :disabled="step7Open"
                        :class="[
                          'px-4 py-2 rounded-lg transition-colors',
                          step7Open
                            ? 'bg-gray-300 text-gray-500 cursor-not-allowed'
                            : 'bg-blue-600 text-white hover:bg-blue-700',
                        ]"
                      >
                        校验
                      </button>
                    </div>

                    <!-- 矩阵错误信息显示 -->
                    <div
                      v-if="showMatrixErrors && Object.keys(matrixValidationErrors).length > 0"
                      class="mt-4 p-3 bg-red-50 border border-red-200 rounded-lg"
                    >
                      <div class="flex items-start gap-2">
                        <Icon
                          icon="lucide:alert-circle"
                          class="w-5 h-5 text-red-600 flex-shrink-0 mt-0.5"
                        />
                        <div>
                          <h4 class="font-medium text-red-800 mb-2">状态转换矩阵填写错误</h4>
                          <ul class="text-sm text-red-700 space-y-1">
                            <li v-for="(errors, fieldKey) in matrixValidationErrors" :key="fieldKey">
                              <strong>{{ formatFieldKey(fieldKey, 'matrix') }}：</strong>
                              <span v-for="(error, index) in errors" :key="index">
                                {{ error }}{{ index < errors.length - 1 ? '，' : '' }}
                              </span>
                            </li>
                          </ul>
                        </div>
                      </div>
                    </div>
                  </div>

                  <div v-else class="text-center text-gray-500 py-8">
                    <p>请先完成左侧化简DFA状态子集的填写</p>
                  </div>
                </div>
              </div>
            </div>

            <!-- 右侧：答案区域 -->
            <div class="answer-matrix-section">
              <div class="bg-white border border-gray-200 rounded-lg">
                <div class="border-b border-gray-200 p-4">
                  <div class="flex items-center justify-between">
                    <h3 class="font-semibold text-gray-900">标准答案</h3>
                    <button
                      @click="toggleMatrixAnswerStep5"
                      :class="[
                        'px-3 py-1 text-sm rounded-lg transition-colors',
                        showMatrixAnswerStep5
                          ? 'bg-red-100 text-red-700 hover:bg-red-200'
                          : 'bg-blue-100 text-blue-700 hover:bg-blue-200',
                      ]"
                    >
                      {{ showMatrixAnswerStep5 ? '隐藏答案' : '查看答案' }}
                    </button>
                  </div>
                </div>
                <div class="p-6">
                  <div
                    v-if="
                      showMatrixAnswerStep5 &&
                      faStore.originalData?.table_to_num_min &&
                      alphabetSymbols.length
                    "
                  >
                    <!-- 答案矩阵表格 -->
                                <TransitionTable
              :data="{
                headers: ['S', ...alphabetSymbols],
                rows: Array.from({ length: originalStateCount }, (_, rowIndex) => [
                  faStore.originalData?.table_to_num_min?.['S']?.[rowIndex] ?? rowIndex,
                  ...alphabetSymbols.map(symbol => faStore.originalData?.table_to_num_min[symbol]?.[rowIndex] ?? '-')
                ])
              }"
              :columns="[{ key: 'S', title: 'S', type: 'state' as const, editable: false }, ...alphabetSymbols.map(symbol => ({ key: symbol, title: symbol, type: 'transition' as const, editable: false }))]"
              :editable="false"
              :show-answer="true"
              :final-state-config="{
                isFinalState: (row, col, value) => minimizedAcceptingStates.has(String(value))
              }"
            />
                  </div>
                  <div v-else class="text-center py-8 text-gray-500">
                    <Icon icon="lucide:eye-off" class="w-12 h-12 mx-auto mb-3 text-gray-400" />
                    <p>点击"查看答案"按钮显示标准答案</p>
                  </div>
                </div>
              </div>
            </div>
          </div>

          <!-- 毛玻璃锁定层 -->
          <div
            v-if="isMatrixLocked"
            class="absolute inset-0 z-50 backdrop-blur-xl backdrop-saturate-150 bg-gradient-to-br from-white/85 via-white/75 to-white/70 rounded-lg border border-white/50 flex items-center justify-center animate-in fade-in duration-300"
          >
            <div class="flex flex-col items-center justify-center h-full w-full px-8 py-12">
              <div class="flex items-center justify-center mb-8 animate-pulse">
                <Icon icon="lucide:lock" class="w-16 h-16 text-blue-100 drop-shadow-lg" />
              </div>
              <div class="text-center space-y-4 max-w-md">
                <h3 class="text-xl font-bold text-gray-900 drop-shadow-md">
                  需要先查看状态子集答案
                </h3>
                <p class="text-base text-gray-800 leading-relaxed drop-shadow-sm">
                  请先查看上方化简DFA状态子集的标准答案后再填写状态转换矩阵
                </p>
              </div>
            </div>
          </div>
        </div>

        <!-- 最小化完成信息 -->
        <div v-if="isComplete" class="bg-green-50 border border-green-200 rounded-lg p-4">
          <div class="flex items-start gap-3">
            <Icon icon="lucide:check-circle" class="w-5 h-5 text-green-600 flex-shrink-0 mt-0.5" />
            <div>
              <h4 class="font-medium text-green-800">DFA 最小化完成</h4>
              <div class="text-sm text-green-700 mt-2 space-y-1">
                <p>• 最小化状态数: {{ originalStateCount }}</p>
                <p>• 状态分区数: {{ localPSets.length }}</p>
                <p>• 状态转换矩阵已完成</p>
              </div>
            </div>
          </div>
        </div>
      </div>
    </div>

    <div class="step-actions">
      <div class="flex justify-between items-center">
        <button
          @click="emit('prev-step')"
          class="px-6 py-2 border border-gray-300 text-gray-700 rounded-lg hover:bg-gray-50 transition-colors"
        >
          <Icon icon="lucide:chevron-left" class="w-4 h-4 inline mr-2" />
          上一步
        </button>
        <div class="text-sm text-gray-500">步骤 5 / 6</div>
        <button
          @click="proceedToNext"
          :disabled="!isComplete"
          :class="[
            'px-6 py-2 rounded-lg transition-colors',
            isComplete
              ? 'bg-blue-600 text-white hover:bg-blue-700'
              : 'bg-gray-300 text-gray-500 cursor-not-allowed',
          ]"
        >
          下一步
          <Icon icon="lucide:chevron-right" class="w-4 h-4 inline ml-2" />
        </button>
      </div>
    </div>
  </div>
</template>

<script setup lang="ts">
import { ref, computed, onMounted } from 'vue'
import { Icon } from '@iconify/vue'
import { useFAStore } from '@/stores'
import { instance } from '@viz-js/viz'
import { TransitionTable } from '@/components/fa'

const emit = defineEmits<{
  'next-step': []
  'prev-step': []
  complete: [data: any]
}>()

// 检验状态枚举
enum ValidationState {
  EMPTY = 'empty', // 未键入内容
  NORMAL = 'normal', // 正常状态（有内容但未检验）
  CORRECT = 'isCorrect', // 答案正确
  ERROR = 'isError', // 答案错误
}



// 数据类型定义
interface PSetItem {
  id: string
  category: string
  state: string
  check: string
  text: string
}

interface MatrixCell {
  id: string
  category: string
  check: string
  value: string
  rowIndex: number
  colIndex: number
  isRowHeader?: boolean
}

// 使用 FA Store
const faStore = useFAStore()

// 本地状态
const alphabetSymbols = ref<string[]>([])
const originalStateCount = ref(0) // 最小化后的状态数量
const dfaSvg = ref('')

// 状态管理
const step6Open = ref(false) // P集合校验完成
const step7Open = ref(false) // 矩阵校验完成

// 答案显示状态
const showSetsAnswer = ref(false) // A区域答案显示
const showMatrixAnswerStep5 = ref(false) // B区域答案显示

// P集合相关
const localPSets = ref<PSetItem[]>([
  {
    id: 'localp_list0',
    category: 'blank',
    state: 'normal',
    check: ValidationState.EMPTY,
    text: '',
  },
])
let localPSetsCnt = 1

// 矩阵相关
const minimizedMatrix = ref<MatrixCell[]>([])
const tableView = {
  cellWidth: 80,
  cellHeight: 40,
  gap: 10,
}

// 最小化DFA的接受状态集合
const minimizedAcceptingStates = ref<Set<string>>(new Set())

// 验证状态管理
const pSetValidationErrors = ref<Record<string, string[]>>({}) // P集合错误信息
const matrixValidationErrors = ref<Record<string, string[]>>({}) // 矩阵错误信息
const pSetFieldValidation = ref<Record<string, 'valid' | 'invalid' | 'normal'>>({}) // P集合字段验证状态
const matrixFieldValidation = ref<Record<string, 'valid' | 'invalid' | 'normal'>>({}) // 矩阵字段验证状态
const showPSetErrors = ref(false) // 是否显示P集合错误
const showMatrixErrors = ref(false) // 是否显示矩阵错误

// 计算属性
const isComplete = computed(() => {
  return step6Open.value && step7Open.value
})

const reductionPercentage = computed(() => {
  if (originalStateCount.value === 0) return 0
  return (
    ((originalStateCount.value - localPSets.value.length) / originalStateCount.value) *
    100
  ).toFixed(1)
})

// 锁定逻辑：只有查看了A区域答案才能操作B区域
const isMatrixLocked = computed(() => {
  return !showSetsAnswer.value
})

// 答案显示控制函数
const toggleSetsAnswer = () => {
  showSetsAnswer.value = !showSetsAnswer.value
}

const toggleMatrixAnswerStep5 = () => {
  showMatrixAnswerStep5.value = !showMatrixAnswerStep5.value
}

// DFA SVG渲染函数
const renderDFASvg = async () => {
  if (faStore.originalData?.DFA_dot_str) {
    try {
      const viz = await instance()
      const svg = viz.renderSVGElement(faStore.originalData.DFA_dot_str)
      dfaSvg.value = svg.outerHTML
    } catch (error) {
      console.error('渲染 DFA SVG 失败：', error)
      dfaSvg.value = ''
    }
  }
}

onMounted(() => {
  if (!faStore.hasResult()) {
    console.warn('No FA data found, please complete step 1 first')
    return
  }

  try {
    // 直接使用 store 中的数据
    const faResult = faStore.originalData
    if (faResult) {
      console.log('Step 5 loaded data from store')
      console.log('Step 5 - P data structure:', faResult.P)
      console.log('Step 5 - table_to_num_min:', faResult.table_to_num_min)

      // 详细打印最小化转换表数据
      if (faResult.table_to_num_min) {
        console.log('=== 最小化转换表详细数据 ===')
        Object.entries(faResult.table_to_num_min).forEach(([symbol, transitions]) => {
          console.log(`Symbol ${symbol}:`, transitions)
        })
      }

      // 渲染DFA SVG
      renderDFASvg()

      // 统一使用最小化DFA数据
      if (faResult.table_to_num_min) {
        // 获取最小化后的状态数量
        const sColumn = faResult.table_to_num_min['S']
        if (Array.isArray(sColumn)) {
          originalStateCount.value = sColumn.length
          console.log('Step 5 - State count from table_to_num_min:', originalStateCount.value)
        }

        // 从最小化数据中提取字母表符号
        const symbols = new Set<string>()
        Object.keys(faResult.table_to_num_min).forEach((symbol) => {
          if (symbol !== 'S') {
            symbols.add(symbol)
          }
        })
        alphabetSymbols.value = Array.from(symbols).sort()
        console.log('Step 5 - Alphabet symbols:', alphabetSymbols.value)
      }

      // 构建最小化DFA的接受状态集合
      buildMinimizedAcceptingStatesSet(faResult)
    }
  } catch (error) {
    console.error('处理FA数据失败：', error)
  }
})

// P集合相关方法
const handlePSetFocus = (pItem: PSetItem) => {
<<<<<<< HEAD
  // 焦点时不清除错误状态，让用户看到错误信息
  // 只有在用户开始输入时才清除错误状态
}

// 添加失焦处理函数
const handlePSetBlur = (pItem: PSetItem) => {
  if (step6Open.value) return

  // 失焦时进行验证
  validatePSetField(pItem)
=======
  if (pItem.check === ValidationState.ERROR) {
    pItem.check = pItem.text.trim() ? ValidationState.NORMAL : ValidationState.EMPTY
  }
>>>>>>> f1735dac
}

// P集合输入处理：实时状态更新 + 防抖检验
const handlePSetInput = (pItem: PSetItem) => {
  if (step6Open.value) return

  const inputText = pItem.text.trim()
  pItem.check = inputText ? ValidationState.NORMAL : ValidationState.EMPTY

  // 使用新的验证逻辑
  validatePSetField(pItem)
}


<<<<<<< HEAD
=======
  const answerList = faStore.originalData.P.map((pSet: string[]) => pSet.join(''))
  const answerItem = answerList.find((answer: string) => areCharacterSetsEqual(answer, inputText))

  pItem.check = answerItem ? ValidationState.CORRECT : ValidationState.ERROR
}

// 创建防抖版本
const debouncedValidateSinglePSet = debounce(validateSinglePSet, DEBOUNCE_DELAY)
>>>>>>> f1735dac

const removePSet = (index: number) => {
  if (step6Open.value || localPSets.value.length <= 1) return
  localPSets.value.splice(index, 1)

  // 清除错误状态
  pSetValidationErrors.value = {}
  pSetFieldValidation.value = {}
  showPSetErrors.value = false
}

const addPSet = (index: number) => {
  if (step6Open.value) return
  localPSets.value.splice(index + 1, 0, {
    id: 'localp_list' + ++localPSetsCnt,
    category: 'blank',
    state: 'normal',
    check: ValidationState.EMPTY,
    text: '',
  })

  // 清除错误状态
  pSetValidationErrors.value = {}
  pSetFieldValidation.value = {}
  showPSetErrors.value = false
}

// 字符集比较函数
const areCharacterSetsEqual = (str1: string, str2: string): boolean => {
  const set1 = new Set(str1)
  const set2 = new Set(str2)

  if (set1.size !== set2.size) {
    return false
  }

  for (const char of set1) {
    if (!set2.has(char)) {
      return false
    }
  }
  return true
}

// P集合匹配验证
const matchPSetsValue = (answerList: string[], inputList: PSetItem[]) => {
  const answerSet = new Set(answerList)

  for (const item of inputList) {
    const itemText = item.text.replace(/\s+/g, '')
    const answerItem = answerList.find((answer) => areCharacterSetsEqual(answer, itemText))

    if (answerItem) {
      item.check = 'isCorrect'
      answerSet.delete(answerItem)
    } else {
      item.check = 'isError'
    }
  }

  return answerSet.size === 0 && inputList.every((item) => item.check === 'isCorrect')
}

// 校验P集合
const validatePSets = () => {
  if (step6Open.value || !faStore.originalData?.P) return

<<<<<<< HEAD
=======
  let hasEmpty = false
  let hasError = false

>>>>>>> f1735dac
  // 检验所有P集合项
  localPSets.value.forEach((item) => {
    validatePSetField(item)
  })

<<<<<<< HEAD
=======
  // 如果有空项或错误项，不进入下一阶段
  if (hasEmpty || hasError) return

>>>>>>> f1735dac
  // 检查是否所有答案都正确且完整匹配
  const answerList = faStore.originalData.P.map((pSet: string[]) => pSet.join(''))
  if (matchPSetsValue(answerList, localPSets.value)) {
    step6Open.value = true
    initMinimizedMatrix()
    // success message
  }
}

// 初始化最小化矩阵
const initMinimizedMatrix = () => {
  if (!faStore.originalData?.table_to_num_min) return

  const tableToNumMin = faStore.originalData.table_to_num_min
  const symbols = alphabetSymbols.value // 已排除S列
  const rowCount = originalStateCount.value

  console.log('initMinimizedMatrix - rowCount:', rowCount)
  console.log('initMinimizedMatrix - symbols:', symbols)

  minimizedMatrix.value = []

  // 创建矩阵单元格（不包含S列）
  for (let row = 0; row < rowCount; row++) {
    for (let col = 0; col < symbols.length; col++) {
      const symbol = symbols[col]
      const cellId = `${row} ${symbol}`

      minimizedMatrix.value.push({
        id: cellId,
        category: 'blank', // 所有输入符号列都可以填写
        check: ValidationState.EMPTY,
        value: '',
        rowIndex: row,
        colIndex: col,
        isRowHeader: false,
      })
    }
  }

  // 清除矩阵错误状态
  matrixValidationErrors.value = {}
  matrixFieldValidation.value = {}
  showMatrixErrors.value = false
}

// 矩阵单元格焦点处理
const handleMatrixCellFocus = (cell: MatrixCell) => {
  if (cell.check === ValidationState.ERROR) {
    cell.check = cell.value.trim() ? ValidationState.NORMAL : ValidationState.EMPTY
  }
}

// 矩阵单元格失焦处理
const handleMatrixCellBlur = (cell: MatrixCell) => {
  if (step7Open.value) return

  // 失焦时进行验证
  validateMatrixField(cell)
}

// 矩阵单元格输入处理
const handleMatrixCellInput = (cell: MatrixCell) => {
  if (step7Open.value) return

  const inputValue = cell.value.trim()
  cell.check = inputValue ? ValidationState.NORMAL : ValidationState.EMPTY

  // 使用新的验证逻辑
  validateMatrixField(cell)
}



// 获取矩阵单元格
const getMatrixCell = (row: number, col: number): MatrixCell | undefined => {
  return minimizedMatrix.value.find((cell) => cell.rowIndex === row && cell.colIndex === col)
}

// 校验矩阵
const validateMatrix = () => {
  if (step7Open.value || !faStore.originalData?.table_to_num_min) return

  // 检验所有矩阵单元格
  minimizedMatrix.value.forEach((cell) => {
    if (cell.category === 'onlyRead') return

    validateMatrixField(cell)
  })

  // 检查是否所有答案都正确
  const hasErrors = Object.keys(matrixValidationErrors.value).length > 0
  if (!hasErrors) {
  step7Open.value = true
  // success message
  }
}

// 进入下一步
const proceedToNext = () => {
  if (isComplete.value) {
    const stepData = {
      localPSets: localPSets.value,
      minimizedMatrix: minimizedMatrix.value,
      step6Open: step6Open.value,
      step7Open: step7Open.value,
      timestamp: new Date().toISOString(),
    }

    // 触发下一步事件
    emit('next-step')
  }
}

// 验证功能
const validatePSetField = (pItem: PSetItem) => {
  const fieldKey = `pset-${pItem.id}`
  const errors: string[] = []

  const fieldValue = pItem.text.trim()

  console.log('Validating PSet field:', { fieldKey, fieldValue })

  // 1. 检查是否为空
  if (!fieldValue) {
    errors.push('状态子集不能为空')
  }

  // 2. 检查是否有重复输入
  const currentIndex = localPSets.value.findIndex(item => item.id === pItem.id)
  const otherInputs = localPSets.value
    .filter((item, index) => index !== currentIndex && item.text.trim())
    .map(item => item.text.trim())

  const isDuplicate = otherInputs.some(otherInput =>
    areCharacterSetsEqual(fieldValue, otherInput)
  )

  if (isDuplicate) {
    errors.push('答案重复')
  }

  // 3. 检查答案正确性
  if (fieldValue && !isDuplicate && faStore.originalData?.P) {
    const answerList = faStore.originalData.P.map((pSet: string[]) => pSet.join(''))
    const answerItem = answerList.find((answer: string) => areCharacterSetsEqual(answer, fieldValue))

    if (!answerItem) {
      errors.push('答案不正确')
    }
  }

  if (errors.length > 0) {
    console.log('Setting errors for PSet field:', fieldKey, errors)
    pSetValidationErrors.value[fieldKey] = errors
    pSetFieldValidation.value[fieldKey] = 'invalid'
    showPSetErrors.value = true
  } else {
    console.log('Clearing errors for PSet field:', fieldKey)
    delete pSetValidationErrors.value[fieldKey]
    pSetFieldValidation.value[fieldKey] = 'valid'

    // 检查是否还有其他错误，如果没有则隐藏错误面板
    if (Object.keys(pSetValidationErrors.value).length === 0) {
      showPSetErrors.value = false
    }
  }

  console.log('PSet validation complete for field:', fieldKey, 'Errors count:', errors.length)
}

const validateMatrixField = (cell: MatrixCell) => {
  const fieldKey = `matrix-${cell.rowIndex}-${cell.colIndex}`
  const errors: string[] = []

  const fieldValue = cell.value.trim()

  console.log('Validating matrix field:', { fieldKey, fieldValue })

  // 1. 检查是否为空
  if (!fieldValue) {
    errors.push('转换关系不能为空')
  }

  // 2. 检查答案正确性
  if (fieldValue && faStore.originalData?.table_to_num_min) {
    const tableToNumMin = faStore.originalData.table_to_num_min
    const symbol = alphabetSymbols.value[cell.colIndex]
    const correctAnswer = tableToNumMin[symbol]?.[cell.rowIndex] || ''

    if (fieldValue !== correctAnswer) {
      errors.push('转换结果与标准答案不符')
    }
  }

  if (errors.length > 0) {
    console.log('Setting errors for matrix field:', fieldKey, errors)
    matrixValidationErrors.value[fieldKey] = errors
    matrixFieldValidation.value[fieldKey] = 'invalid'
    showMatrixErrors.value = true
  } else {
    console.log('Clearing errors for matrix field:', fieldKey)
    delete matrixValidationErrors.value[fieldKey]
    matrixFieldValidation.value[fieldKey] = 'valid'

    // 检查是否还有其他错误，如果没有则隐藏错误面板
    if (Object.keys(matrixValidationErrors.value).length === 0) {
      showMatrixErrors.value = false
    }
  }

  console.log('Matrix validation complete for field:', fieldKey, 'Errors count:', errors.length)
}

// 获取P集合字段的CSS类
const getPSetFieldClass = (pItem: PSetItem) => {
  const fieldKey = `pset-${pItem.id}`
  const validationStatus = pSetFieldValidation.value[fieldKey]

  const baseClass = 'flex-1 px-3 py-2 border rounded text-sm'

  if (validationStatus === 'valid') {
    return `${baseClass} border-green-500 bg-green-50`
  } else if (validationStatus === 'invalid') {
    return `${baseClass} border-red-500 bg-red-50`
  } else {
    return `${baseClass} border-gray-300`
  }
}

// 获取矩阵字段的CSS类
const getMatrixFieldClass = (cell: MatrixCell) => {
  const fieldKey = `matrix-${cell.rowIndex}-${cell.colIndex}`
  const validationStatus = matrixFieldValidation.value[fieldKey]

  const baseClass = 'w-full text-center border-none bg-transparent text-sm focus:outline-none focus:ring-1 rounded'

  if (validationStatus === 'valid') {
    return `${baseClass} focus:ring-green-500`
  } else if (validationStatus === 'invalid') {
    return `${baseClass} focus:ring-red-500`
  } else {
    return `${baseClass} focus:ring-blue-500`
  }
}

// 格式化错误信息的辅助函数
const formatFieldKey = (fieldKey: string, fieldType: 'pset' | 'matrix') => {
  const parts = fieldKey.split('-')
  if (parts.length >= 2) {
    if (fieldType === 'pset') {
      // P集合：显示行号
      const rowIndex = localPSets.value.findIndex(item => item.id === parts[1]) + 1
      return `第${rowIndex}行`
    } else {
      // 矩阵：显示行列位置
      const rowIndex = parseInt(parts[1]) + 1
      const colIndex = parseInt(parts[2]) + 1
      const symbol = alphabetSymbols.value[parseInt(parts[2])] || ''
      return `第${rowIndex}行${symbol}列`
    }
  }
  return fieldKey
}

// 构建最小化DFA的接受状态集合
const buildMinimizedAcceptingStatesSet = (faData: any) => {
  console.log('开始构建最小化DFA接受状态集合')
  console.log('原始FA数据:', faData)

  // 方法1: 从后端数据中查找最小化DFA的接受状态信息
  if (faData.min_accepting_states && Array.isArray(faData.min_accepting_states)) {
    const minAcceptingStates = faData.min_accepting_states.map(String)
    minimizedAcceptingStates.value = new Set(minAcceptingStates)
    console.log('从 min_accepting_states 获取最小化接受状态:', minimizedAcceptingStates.value)
    return
  }

  // 方法2: 从最小化状态转换矩阵中推断终态
  if (faData.table_to_num_min && faData.accepting_states) {
    const originalAcceptingStates = new Set(faData.accepting_states.map(String))
    const minimizedStates = new Set<string>()

    console.log('原始接受状态:', originalAcceptingStates)
    console.log('最小化转换矩阵:', faData.table_to_num_min)

    // 检查最小化矩阵中的每个状态
    if (faData.table_to_num_min.S && Array.isArray(faData.table_to_num_min.S)) {
      faData.table_to_num_min.S.forEach((state: any, index: number) => {
        const stateStr = String(state)
        console.log(`检查最小化状态 ${index}: ${stateStr}`)

        // 如果这个最小化状态对应的原始状态是接受状态，则它也是接受状态
        if (originalAcceptingStates.has(stateStr)) {
          minimizedStates.add(stateStr)
          console.log(`状态 ${stateStr} 是最小化DFA的接受状态`)
        }
      })
    }

    minimizedAcceptingStates.value = minimizedStates
    console.log('推断的最小化接受状态:', minimizedAcceptingStates.value)
    return
  }

  // 方法3: 尝试分析DOT字符串获取接受状态信息
  if (faStore.minDfaDotString) {
    const dotString = faStore.minDfaDotString
    const doubleCircleRegex = /(\w+)\s*\[.*shape\s*=\s*doublecircle.*\]/gi
    const matches = [...dotString.matchAll(doubleCircleRegex)]

    if (matches.length > 0) {
      const statesFromDot = matches.map(match => match[1])
      minimizedAcceptingStates.value = new Set(statesFromDot)
      console.log('从DOT字符串提取的最小化接受状态:', minimizedAcceptingStates.value)
      return
    }
  }

  // 方法4: 保守方法 - 假设状态编号连续，检查哪些状态应该是终态
  // 这需要更多的业务逻辑分析，先记录日志
  console.warn('无法确定最小化DFA的接受状态，请检查后端数据结构')
  console.log('可用的数据字段:', Object.keys(faData))
}

</script>

<style scoped>
.step-header {
  padding: 2rem 2rem 1rem;
  border-bottom: 1px solid #e5e7eb;
}
.step-icon {
  width: 3rem;
  height: 3rem;
  background: #fecaca;
  border-radius: 0.75rem;
  display: flex;
  align-items: center;
  justify-content: center;
}
.step-content {
  padding: 2rem;
}
.step-actions {
  padding: 1rem 2rem 2rem;
  border-top: 1px solid #e5e7eb;
  background: #f9fafb;
}


</style><|MERGE_RESOLUTION|>--- conflicted
+++ resolved
@@ -599,7 +599,6 @@
 
 // P集合相关方法
 const handlePSetFocus = (pItem: PSetItem) => {
-<<<<<<< HEAD
   // 焦点时不清除错误状态，让用户看到错误信息
   // 只有在用户开始输入时才清除错误状态
 }
@@ -610,11 +609,6 @@
 
   // 失焦时进行验证
   validatePSetField(pItem)
-=======
-  if (pItem.check === ValidationState.ERROR) {
-    pItem.check = pItem.text.trim() ? ValidationState.NORMAL : ValidationState.EMPTY
-  }
->>>>>>> f1735dac
 }
 
 // P集合输入处理：实时状态更新 + 防抖检验
@@ -627,19 +621,6 @@
   // 使用新的验证逻辑
   validatePSetField(pItem)
 }
-
-
-<<<<<<< HEAD
-=======
-  const answerList = faStore.originalData.P.map((pSet: string[]) => pSet.join(''))
-  const answerItem = answerList.find((answer: string) => areCharacterSetsEqual(answer, inputText))
-
-  pItem.check = answerItem ? ValidationState.CORRECT : ValidationState.ERROR
-}
-
-// 创建防抖版本
-const debouncedValidateSinglePSet = debounce(validateSinglePSet, DEBOUNCE_DELAY)
->>>>>>> f1735dac
 
 const removePSet = (index: number) => {
   if (step6Open.value || localPSets.value.length <= 1) return
@@ -707,23 +688,11 @@
 const validatePSets = () => {
   if (step6Open.value || !faStore.originalData?.P) return
 
-<<<<<<< HEAD
-=======
-  let hasEmpty = false
-  let hasError = false
-
->>>>>>> f1735dac
   // 检验所有P集合项
   localPSets.value.forEach((item) => {
     validatePSetField(item)
   })
 
-<<<<<<< HEAD
-=======
-  // 如果有空项或错误项，不进入下一阶段
-  if (hasEmpty || hasError) return
-
->>>>>>> f1735dac
   // 检查是否所有答案都正确且完整匹配
   const answerList = faStore.originalData.P.map((pSet: string[]) => pSet.join(''))
   if (matchPSetsValue(answerList, localPSets.value)) {
